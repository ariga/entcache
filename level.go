--- conflicted
+++ resolved
@@ -95,23 +95,20 @@
 
 // Add adds the entry to the cache.
 func (l *LRU) Add(_ context.Context, k Key, e *Entry, ttl time.Duration) error {
-<<<<<<< HEAD
 	l.mu.Lock()
 	defer l.mu.Unlock()
-=======
 	buf, err := e.MarshalBinary()
 	if err != nil {
 		return err
 	}
-	newEntry := &Entry{}
-	if  err := newEntry.UnmarshalBinary(buf); err != nil {
-		return err
-	}
->>>>>>> e2a72023
+	ne := &Entry{}
+	if  err := ne.UnmarshalBinary(buf); err != nil {
+		return err
+	}
 	if ttl == 0 {
-		l.Cache.Add(k, newEntry)
+		l.Cache.Add(k, ne)
 	} else {
-		l.Cache.Add(k, &entry{Entry: newEntry, expiry: time.Now().Add(ttl)})
+		l.Cache.Add(k, &entry{Entry: ne, expiry: time.Now().Add(ttl)})
 	}
 	return nil
 }
